import logging
import random
import re
from uuid import UUID

import dateutil.parser
import w3lib.url
from yarl import URL

from .captcha import CaptchaSolver
from .starbelly_pb2 import (
    PatternMatch as PbPatternMatch,
    PolicyRobotsTxt as PbPolicyRobotsTxt,
    PolicyUrlRule as PbPolicyUrlRule
)


logger = logging.getLogger(__name__)
ACTION_ENUM = PbPolicyUrlRule.Action
MATCH_ENUM = PbPatternMatch
USAGE_ENUM = PbPolicyRobotsTxt.Usage


class PolicyValidationError(Exception):
    ''' Custom error for policy validation. '''


def _invalid(message, location=None):
    ''' A helper for validating policies. '''
    if location is None:
        raise PolicyValidationError(f'{message}.')
    raise PolicyValidationError(f'{message} in {location}.')


class Policy:
    ''' A container for subpolicies. '''

    @staticmethod
    def convert_doc_to_pb(doc, pb):
        '''
        Convert policy from database document to protobuf.

        :param dict doc: Database document.
        :param pb: An empty protobuf.
        :type pb: starbelly.starbelly_pb2.Policy
        '''
        if 'id' in doc:
            pb.policy_id = UUID(doc['id']).bytes
        pb.name = doc['name']
        pb.created_at = doc['created_at'].isoformat()
        pb.updated_at = doc['updated_at'].isoformat()

        # A copy of a policy is stored with each job, so we need to be able
        # to gracefully handle old policies that are missing expected fields.
        PolicyAuthentication.convert_doc_to_pb(doc.get('authentication',
            dict()), pb.authentication)
        if doc.get('captcha_solver_id') is not None:
            pb.captcha_solver_id = UUID(doc['captcha_solver_id']).bytes
        PolicyLimits.convert_doc_to_pb(doc.get('limits', dict()), pb.limits)
        PolicyMimeTypeRules.convert_doc_to_pb(doc.get('mime_type_rules',
            list()), pb.mime_type_rules)
        PolicyProxyRules.convert_doc_to_pb(doc.get('proxy_rules', list()),
            pb.proxy_rules)
        PolicyRobotsTxt.convert_doc_to_pb(doc.get('robots_txt', dict()),
            pb.robots_txt)
        PolicyUrlNormalization.convert_doc_to_pb(doc.get('url_normalization',
            dict()), pb.url_normalization)
        PolicyUrlRules.convert_doc_to_pb(doc.get('url_rules', list()),
            pb.url_rules)
        PolicyUserAgents.convert_doc_to_pb(doc.get('user_agents', list()),
            pb.user_agents)

    @staticmethod
    def convert_pb_to_doc(pb):
        '''
        Convert protobuf to database document.

        :param pb: A protobuf
        :type pb: starbelly.starbelly_pb2.Policy.
        :returns: Database document.
        :rtype: dict
        '''
        doc = {
            'name': pb.name,
            'authentication': dict(),
            'limits': dict(),
            'mime_type_rules': list(),
            'proxy_rules': list(),
            'robots_txt': dict(),
            'url_normalization': dict(),
            'url_rules': list(),
            'user_agents': list(),
        }
        if pb.HasField('policy_id'):
            doc['id'] = str(UUID(bytes=pb.policy_id))
        if pb.HasField('created_at'):
            doc['created_at'] = dateutil.parser.parse(pb.created_at)
        if pb.HasField('updated_at'):
            doc['updated_at'] = dateutil.parser.parse(pb.updated_at)
        PolicyAuthentication.convert_pb_to_doc(pb.authentication,
            doc['authentication'])
        if pb.HasField('captcha_solver_id'):
            doc['captcha_solver_id'] = str(UUID(bytes=pb.captcha_solver_id))
        else:
            doc['captcha_solver_id'] = None
        PolicyLimits.convert_pb_to_doc(pb.limits, doc['limits'])
        PolicyMimeTypeRules.convert_pb_to_doc(pb.mime_type_rules,
            doc['mime_type_rules'])
        PolicyProxyRules.convert_pb_to_doc(pb.proxy_rules, doc['proxy_rules'])
        PolicyRobotsTxt.convert_pb_to_doc(pb.robots_txt, doc['robots_txt'])
        PolicyUrlNormalization.convert_pb_to_doc(pb.url_normalization,
            doc['url_normalization'])
        PolicyUrlRules.convert_pb_to_doc(pb.url_rules, doc['url_rules'])
        PolicyUserAgents.convert_pb_to_doc(pb.user_agents, doc['user_agents'])
        return doc

    def __init__(self, doc, version, seeds):
        '''
        Initialize a policy object from its database document.

        :param dict doc: A database document.
        :param str version: The version number of Starbelly that created the
            policy.
        :param list seeds: A list of seed URLs, used for computing costs for
            crawled links.
        '''
        if doc['name'].strip() == '':
            _invalid('Policy name cannot be blank')

        self.authentication = PolicyAuthentication(doc['authentication'])
        if 'captcha_solver' in doc:
            self.captcha_solver = CaptchaSolver(doc['captcha_solver'])
        else:
            self.captcha_solver = None
        self.limits = PolicyLimits(doc['limits'])
        self.mime_type_rules = PolicyMimeTypeRules(doc['mime_type_rules'])
        self.proxy_rules = PolicyProxyRules(doc['proxy_rules'])
        self.robots_txt = PolicyRobotsTxt(doc['robots_txt'])
        self.url_normalization = PolicyUrlNormalization(
            doc['url_normalization'])
        self.url_rules = PolicyUrlRules(doc['url_rules'], seeds)
        self.user_agents = PolicyUserAgents(doc['user_agents'], version)

    def replace_mime_type_rules(self, rules):
        '''
        Return a shallow copy of this policy with new MIME type rules from
        ``doc``.

        :param list rules: MIME type rules in database document form.
        :returns: A new policy.
        :rtype: Policy
        '''
        policy = Policy.__new__(Policy)
        policy.authentication = self.authentication
        policy.captcha_solver = self.captcha_solver
        policy.limits = self.limits
        policy.mime_type_rules = PolicyMimeTypeRules(rules)
        policy.proxy_rules = self.proxy_rules
        policy.robots_txt = self.robots_txt
        policy.url_normalization = self.url_normalization
        policy.url_rules = self.url_rules
        policy.user_agents = self.user_agents
        return policy


class PolicyAuthentication:
    ''' Policy for authenticated crawling. '''

    @staticmethod
    def convert_doc_to_pb(doc, pb):
        '''
        Convert from database document to protobuf.

        :param dict doc: Database document.
        :param pb: An empty protobuf.
        :type pb: starbelly.starbelly_pb2.PolicyAuthentication
        '''
        pb.enabled = doc['enabled']

    @staticmethod
    def convert_pb_to_doc(pb, doc):
        '''
        Convert protobuf to database document.

        :param pb: A protobuf
        :type pb: starbelly.starbelly_pb2.PolicyAuthentication
        :returns: Database document.
        :rtype: dict
        '''
        doc['enabled'] = pb.enabled

    def __init__(self, doc):
        '''
        Initialize from a database document.

        :param dict doc: A database document.
        '''
        self._enabled = doc.get('enabled', False)

    def is_enabled(self):
        '''
        Return True if authentication is enabled.

        :rtype: bool
        '''
        return self._enabled


class PolicyLimits:
    ''' Limits on crawl size/duration. '''

    @staticmethod
    def convert_doc_to_pb(doc, pb):
        '''
        Convert from database document to protobuf.

        :param dict doc: Database document.
        :param pb: An empty protobuf.
        :type pb: starbelly.starbelly_pb2.PolicyLimits
        '''
        if doc.get('max_cost') is not None:
            pb.max_cost = doc['max_cost']
        if doc.get('max_duration') is not None:
            pb.max_duration = doc['max_duration']
        if doc.get('max_items') is not None:
            pb.max_items = doc['max_items']

    @staticmethod
    def convert_pb_to_doc(pb, doc):
        '''
        Convert protobuf to database document.

        :param pb: A protobuf
        :type pb: starbelly.starbelly_pb2.PolicyLimits
        :returns: Database document.
        :rtype: dict
        '''
        doc['max_cost'] = pb.max_cost if pb.HasField('max_cost') else None
        doc['max_duration'] = pb.max_duration if pb.HasField('max_duration') \
            else None
        doc['max_items'] = pb.max_items if pb.HasField('max_items') else None

    def __init__(self, doc):
        '''
        Initialize from a database document.

        :param dict doc: A database document.
        '''
        self._max_cost = doc.get('max_cost')
        self._max_duration = doc.get('max_duration')
        self._max_items = doc.get('max_items')
        if self._max_duration is not None and self._max_duration < 0:
            _invalid('Max duration must be ≥0')
        if self._max_items is not None and self._max_items < 0:
            _invalid('Max items must be ≥0')

    @property
    def max_duration(self):
        '''
        The maximum duration that a crawl is allowed to run.

        :rtype: float or None
        '''
        return self._max_duration

    def met_item_limit(self, items):
        '''
        Return true if ``items`` is greater than or equal to the policy's max
        item count.

        :param int items:
        :rtype: bool
        '''
        return self._max_items is not None and items >= self._max_items

    def exceeds_max_cost(self, cost):
        '''
        Return true if ``cost`` is greater than the policy's max cost.

        :param float cost:
        :rtype: bool
        '''
        return self._max_cost is not None and cost > self._max_cost


class PolicyMimeTypeRules:
    ''' Filter responses by MIME type. '''

    @staticmethod
    def convert_doc_to_pb(doc, pb):
        '''
        Convert from database document to protobuf.

        :param dict doc: Database document.
        :param pb: An empty protobuf.
        :type pb: starbelly.starbelly_pb2.PolicyMimeTypeRules
        '''
        for doc_mime in doc:
            pb_mime = pb.add()
            if 'pattern' in doc_mime:
                pb_mime.pattern = doc_mime['pattern']
            if 'match' in doc_mime:
                pb_mime.match = MATCH_ENUM.Value(doc_mime['match'])
            if 'save' in doc_mime:
                pb_mime.save = doc_mime['save']

    @staticmethod
    def convert_pb_to_doc(pb, doc):
        '''
        Convert protobuf to database document.

        :param pb: A protobuf
        :type pb: starbelly.starbelly_pb2.PolicyMimeTypeRules
        :returns: Database document.
        :rtype: dict
        '''
        for pb_mime in pb:
            doc_mime = dict()
            if pb_mime.HasField('pattern'):
                doc_mime['pattern'] = pb_mime.pattern
            if pb_mime.HasField('match'):
                doc_mime['match'] = MATCH_ENUM.Name(pb_mime.match)
            if pb_mime.HasField('save'):
                doc_mime['save'] = pb_mime.save
            doc.append(doc_mime)

    def __init__(self, docs):
        '''
        Initialize from database documents.

        :param docs: Database document.
        :type docs: list[dict]
        '''
        if not docs:
            _invalid('At least one MIME type rule is required')

        # Rules are stored as list of tuples: (pattern, match, save)
        self._rules = list()
        max_index = len(docs) - 1

        for index, mime_type_rule in enumerate(docs):
            if index < max_index:
                location = 'MIME type rule #{}'.format(index+1)
                if mime_type_rule.get('pattern', '').strip() == '':
                    _invalid('Pattern is required', location)
                if 'save' not in mime_type_rule:
                    _invalid('Save selector is required', location)
                if 'match' not in mime_type_rule:
                    _invalid('Match selector is required', location)

                try:
                    pattern_re = re.compile(mime_type_rule['pattern'])
                except:
                    _invalid('Invalid regular expression', location)

                self._rules.append((
                    pattern_re,
                    mime_type_rule['match'],
                    mime_type_rule['save'],
                ))
            else:
                location = 'last MIME type rule'
                if 'save' not in mime_type_rule:
                    _invalid('Save selector is required', location)
                if 'pattern' in mime_type_rule:
                    _invalid('Pattern is not allowed', location)
                if 'match' in mime_type_rule:
                    _invalid('Match selector is not allowed', location)
                self._rules.append((None, None, mime_type_rule['save']))

    def should_save(self, mime_type):
        '''
        Returns True if ``mime_type`` is approved by this policy.

        If rules are valid, this method always returns True or False.

        :param str mime_type:
        :rtype: bool
        '''
        should_save = False
        for pattern, match, save in self._rules:
            if pattern is None:
                should_save = save
                break
            mimecheck = pattern.search(mime_type) is not None
            if match == 'DOES_NOT_MATCH':
                mimecheck = not mimecheck
            if mimecheck:
                should_save = save
                break
        return should_save


class PolicyProxyRules:
    ''' Modify which proxies are used for each request. '''

    PROXY_SCHEMES = ('http', 'https', 'socks4', 'socks4a', 'socks5')

    @staticmethod
    def convert_doc_to_pb(doc, pb):
        '''
        Convert from database document to protobuf.

        :param dict doc: Database document.
        :param pb: An empty protobuf.
        :type pb: starbelly.starbelly_pb2.PolicyProxyRules
        '''
        for doc_proxy in doc:
            pb_proxy = pb.add()
            if 'pattern' in doc_proxy:
                pb_proxy.pattern = doc_proxy['pattern']
            if 'match' in doc_proxy:
                pb_proxy.match = MATCH_ENUM.Value(doc_proxy['match'])
            if 'proxy_url' in doc_proxy:
                pb_proxy.proxy_url = doc_proxy['proxy_url']

    @staticmethod
    def convert_pb_to_doc(pb, doc):
        '''
        Convert protobuf to database document.

        :param pb: A protobuf
        :type pb: starbelly.starbelly_pb2.PolicyProxyRules
        :returns: Database document.
        :rtype: dict
        '''
        for pb_proxy in pb:
            doc_proxy = dict()
            if pb_proxy.HasField('pattern'):
                doc_proxy['pattern'] = pb_proxy.pattern
            if pb_proxy.HasField('match'):
                doc_proxy['match'] = MATCH_ENUM.Name(pb_proxy.match)
            if pb_proxy.HasField('proxy_url'):
                doc_proxy['proxy_url'] = pb_proxy.proxy_url
            doc.append(doc_proxy)

    def __init__(self, docs):
        '''
        Initialize from database documents.

        :param docs: Database document.
        :type docs: list[dict]
        '''
        # Rules are stored as list of tuples: (pattern, match, proxy_type,
        # proxy_url)
        self._rules = list()
        max_index = len(docs) - 1

        for index, proxy_rule in enumerate(docs):
            if index < max_index:
                location = 'proxy rule #{}'.format(index+1)

                if proxy_rule.get('pattern', '').strip() == '':
                    _invalid('Pattern is required', location)
                try:
                    pattern_re = re.compile(proxy_rule['pattern'])
                except:
                    _invalid('Invalid regular expression', location)

                try:
                    match = (proxy_rule['match'] == 'MATCHES')
                except KeyError:
                    _invalid('Match selector is required', location)

                proxy_url = proxy_rule.get('proxy_url', '')
                if proxy_url == '':
                    _invalid('Proxy URL is required', location)
            else:
                location = 'last proxy rule'

                if 'pattern' in proxy_rule:
                    _invalid('Pattern is not allowed', location)
                if 'match' in proxy_rule:
                    _invalid('Pattern is not allowed', location)

                pattern_re = None
                match = None
                proxy_type = None
                proxy_url = proxy_rule.get('proxy_url')

            if proxy_url is None:
                proxy_type = None
            else:
                try:
                    parsed = URL(proxy_url)
                    proxy_type = parsed.scheme
                    if proxy_type not in self.PROXY_SCHEMES:
                        raise ValueError()
                except:
                    schemes = ', '.join(self.PROXY_SCHEMES)
                    _invalid('Must have a valid URL with one of the '
                             f'following schemes: {schemes}', location)

            self._rules.append((
                pattern_re,
                match,
                proxy_type,
                proxy_url,
            ))

    def get_proxy_url(self, target_url):
        '''
        Return a proxy (type, URL) tuple associated with ``target_url`` or
        (None, None) if no such proxy is defined.

        :param str target_url:
        :rtype: tuple[proxy_type,URL]
        '''
        proxy = None, None

        for pattern, needs_match, proxy_type, proxy_url in self._rules:
            if pattern is not None:
                has_match = pattern.search(target_url) is not None
                if has_match == needs_match:
                    proxy = proxy_type, proxy_url
                    break
            elif proxy_url is not None:
                proxy = proxy_type, proxy_url
                break

        return proxy


class PolicyRobotsTxt:
    ''' Designate how robots.txt affects crawl behavior. '''

    @staticmethod
    def convert_doc_to_pb(doc, pb):
        '''
        Convert from database document to protobuf.

        :param dict doc: Database document.
        :param pb: An empty protobuf.
        :type pb: starbelly.starbelly_pb2.PolicyRobotsTxt
        '''
        pb.usage = USAGE_ENUM.Value(doc['usage'])
<<<<<<< HEAD
        if 'read_sitemaps' in doc:
            pb.read_sitemaps = doc['read_sitemaps']
=======
        if 'obey_crawl_delay' in doc:
            pb.obey_crawl_delay = doc['obey_crawl_delay']
>>>>>>> 79283386

    @staticmethod
    def convert_pb_to_doc(pb, doc):
        '''
        Convert protobuf to database document.

        :param pb: A protobuf
        :type pb: starbelly.starbelly_pb2.PolicyRobotsTxt
        :returns: Database document.
        :rtype: dict
        '''
        if pb.HasField('usage'):
            doc['usage'] = USAGE_ENUM.Name(pb.usage)
<<<<<<< HEAD
        if pb.HasField('read_sitemaps'):
            doc['read_sitemaps'] = pb.read_sitemaps
        else:
            doc['read_sitemaps'] = False
=======
        if pb.HasField('obey_crawl_delay'):
            doc['obey_crawl_delay'] = pb.obey_crawl_delay
>>>>>>> 79283386

    def __init__(self, doc):
        '''
        Initialize from a database document.

        :param dict doc: A database document.
        '''
        if 'usage' not in doc:
            _invalid('Robots.txt usage is required')
        self._usage = doc['usage']
<<<<<<< HEAD
        self._read_sitemaps = doc.get('read_sitemaps', False)
=======
        self._obey_crawl_delay = doc.get('obey_crawl_delay', False)
>>>>>>> 79283386

    @property
    def usage(self):
        ''' OBEY, IGNORE, or INVERT '''
        return self._usage

    @property
<<<<<<< HEAD
    def read_sitemaps(self):
        ''' Whether to read and crawl sitemaps from robots.txt '''
        return self._read_sitemaps
=======
    def obey_crawl_delay(self):
        ''' Whether to obey crawl delay from robots.txt '''
        return self._obey_crawl_delay
>>>>>>> 79283386


class PolicyUrlNormalization:
    ''' Customize URL normalization. '''

    @staticmethod
    def convert_doc_to_pb(doc, pb):
        '''
        Convert from database document to protobuf.

        :param dict doc: Database document.
        :param pb: An empty protobuf.
        :type pb: starbelly.starbelly_pb2.PolicyUrlNormalization
        '''
        if 'enabled' in doc:
            pb.enabled = doc['enabled']
        if 'strip_parameters' in doc:
            pb.strip_parameters.extend(doc['strip_parameters'])

    @staticmethod
    def convert_pb_to_doc(pb, doc):
        '''
        Convert protobuf to database document.

        :param pb: A protobuf
        :type pb: starbelly.starbelly_pb2.PolicyUrlNormalization
        :returns: Database document.
        :rtype: dict
        '''
        if pb.HasField('enabled'):
            doc['enabled'] = pb.enabled
        doc['strip_parameters'] = list(pb.strip_parameters)

    def __init__(self, doc):
        '''
        Initialize from a database document.

        :param dict doc: A database document.
        '''
        self._enabled = doc.get('enabled', True)
        self._strip_parameters = doc.get('strip_parameters', list())

    def normalize(self, url):
        '''
        Normalize ``url`` according to policy.

        :param str url: The URL to be normalized.
        :returns: The normalized URL.
        :rtype str:
        '''
        if self._enabled:
            if self._strip_parameters:
                url = w3lib.url.url_query_cleaner(url, remove=True,
                    unique=False, parameterlist=self._strip_parameters)

            url = w3lib.url.canonicalize_url(url)

        return url


class PolicyUrlRules:
    ''' Customize link priorities based on URL. '''

    @staticmethod
    def convert_doc_to_pb(doc, pb):
        '''
        Convert from database document to protobuf.

        :param dict doc: Database document.
        :param pb: An empty protobuf.
        :type pb: starbelly.starbelly_pb2.PolicyUrlRules
        '''
        for doc_url in doc:
            pb_url = pb.add()
            if 'pattern' in doc_url:
                pb_url.pattern = doc_url['pattern']
            if 'match' in doc_url:
                pb_url.match = MATCH_ENUM.Value(doc_url['match'])
            if 'action' in doc_url:
                pb_url.action = ACTION_ENUM.Value(doc_url['action'])
            if 'amount' in doc_url:
                pb_url.amount = doc_url['amount']

    @staticmethod
    def convert_pb_to_doc(pb, doc):
        '''
        Convert protobuf to database document.

        :param pb: A protobuf
        :type pb: starbelly.starbelly_pb2.PolicyUrlRules
        :returns: Database document.
        :rtype: dict
        '''
        for pb_url in pb:
            doc_url = dict()
            if pb_url.HasField('pattern'):
                doc_url['pattern'] = pb_url.pattern
            if pb_url.HasField('match'):
                doc_url['match'] = MATCH_ENUM.Name(pb_url.match)
            if pb_url.HasField('action'):
                doc_url['action'] = ACTION_ENUM.Name(pb_url.action)
            if pb_url.HasField('amount'):
                doc_url['amount'] = pb_url.amount
            doc.append(doc_url)

    def __init__(self, docs, seeds):
        '''
        Initialize from database documents.

        :param docs: Database document.
        :type docs: list[dict]
        :param seeds: Seed URLs, used for computing the costs for crawled links.
        :type seeds: list[str]
        '''
        if not docs:
            _invalid('At least one URL rule is required')

        # Rules are stored as tuples: (pattern, match, action, amount)
        self._rules = list()
        max_index = len(docs) - 1
        seed_domains = {URL(seed).host for seed in seeds}

        for index, url_rule in enumerate(docs):
            if index < max_index:
                location = 'URL rule #{}'.format(index+1)
                if url_rule.get('pattern', '').strip() == '':
                    _invalid('Pattern is required', location)
                if 'match' not in url_rule:
                    _invalid('Match selector is required', location)
                if 'action' not in url_rule:
                    _invalid('Action selector is required', location)
                if 'amount' not in url_rule:
                    _invalid('Amount is required', location)

                try:
                    pattern_re = re.compile(url_rule['pattern']
                        .format(SEED_DOMAINS='|'.join(seed_domains)))
                except:
                    _invalid('Invalid regular expression', location)

                self._rules.append((
                    pattern_re,
                    url_rule['match'],
                    url_rule['action'],
                    url_rule['amount'],
                ))
            else:
                location = 'last URL rule'
                if 'pattern' in url_rule:
                    _invalid('Pattern is not allowed', location)
                if 'match' in url_rule:
                    _invalid('Match is not allowed', location)
                if 'action' not in url_rule:
                    _invalid('Action is required', location)
                if 'amount' not in url_rule:
                    _invalid('Amount is required', location)
                self._rules.append((
                    None,
                    None,
                    url_rule['action'],
                    url_rule['amount'],
                ))

    def get_cost(self, parent_cost, url):
        '''
        Return the cost for a URL.

        :param float parent_cost: The cost of the resource which yielded this
            URL.
        :param str url: The URL to compute cost for.
        :returns: Cost of ``url``.
        :rtype: float
        '''
        # pylint: disable=undefined-loop-variable
        for pattern, match, action, amount in self._rules:
            if pattern is None:
                break
            else:
                result = pattern.search(url) is not None
                if match == 'DOES_NOT_MATCH':
                    result = not result
                if result:
                    break

        if action == 'ADD':
            return parent_cost + amount
        return parent_cost * amount


class PolicyUserAgents:
    ''' Specify user agent string to send in HTTP requests. '''

    @staticmethod
    def convert_doc_to_pb(doc, pb):
        '''
        Convert from database document to protobuf.

        :param dict doc: Database document.
        :param pb: An empty protobuf.
        :type pb: starbelly.starbelly_pb2.PolicyUserAgents
        '''
        for doc_user_agent in doc:
            pb_user_agent = pb.add()
            pb_user_agent.name = doc_user_agent['name']

    @staticmethod
    def convert_pb_to_doc(pb, doc):
        '''
        Convert protobuf to database document.

        :param pb: A protobuf
        :type pb: starbelly.starbelly_pb2.PolicyUserAgents
        :returns: Database document.
        :rtype: dict
        '''
        for user_agent in pb:
            doc.append({
                'name': user_agent.name,
            })

    def __init__(self, docs, version):
        '''
        Initialize from database documents.

        :param docs: Database document.
        :type docs: list[dict]
        :param str version: The version number interpolated into ``{VERSION}``.
        '''
        if not docs:
            _invalid('At least one user agent is required')
        self._user_agents = list()
        for index, user_agent in enumerate(docs):
            location = 'User agent #{}'.format(index + 1)
            if user_agent.get('name', '').strip() == '':
                _invalid('Name is required', location)
            self._user_agents.append(user_agent['name'].format(VERSION=version))

    def get_first_user_agent(self):
        '''
        :returns: Return the first user agent.
        :rtype: str
        '''
        return self._user_agents[0]

    def get_user_agent(self):
        '''
        :returns: A randomly selected user agent string.
        :rtype: str
        '''
        return random.choice(self._user_agents)<|MERGE_RESOLUTION|>--- conflicted
+++ resolved
@@ -534,13 +534,8 @@
         :type pb: starbelly.starbelly_pb2.PolicyRobotsTxt
         '''
         pb.usage = USAGE_ENUM.Value(doc['usage'])
-<<<<<<< HEAD
-        if 'read_sitemaps' in doc:
-            pb.read_sitemaps = doc['read_sitemaps']
-=======
         if 'obey_crawl_delay' in doc:
             pb.obey_crawl_delay = doc['obey_crawl_delay']
->>>>>>> 79283386
 
     @staticmethod
     def convert_pb_to_doc(pb, doc):
@@ -554,15 +549,8 @@
         '''
         if pb.HasField('usage'):
             doc['usage'] = USAGE_ENUM.Name(pb.usage)
-<<<<<<< HEAD
-        if pb.HasField('read_sitemaps'):
-            doc['read_sitemaps'] = pb.read_sitemaps
-        else:
-            doc['read_sitemaps'] = False
-=======
         if pb.HasField('obey_crawl_delay'):
             doc['obey_crawl_delay'] = pb.obey_crawl_delay
->>>>>>> 79283386
 
     def __init__(self, doc):
         '''
@@ -573,11 +561,8 @@
         if 'usage' not in doc:
             _invalid('Robots.txt usage is required')
         self._usage = doc['usage']
-<<<<<<< HEAD
         self._read_sitemaps = doc.get('read_sitemaps', False)
-=======
         self._obey_crawl_delay = doc.get('obey_crawl_delay', False)
->>>>>>> 79283386
 
     @property
     def usage(self):
@@ -585,15 +570,12 @@
         return self._usage
 
     @property
-<<<<<<< HEAD
     def read_sitemaps(self):
         ''' Whether to read and crawl sitemaps from robots.txt '''
         return self._read_sitemaps
-=======
     def obey_crawl_delay(self):
         ''' Whether to obey crawl delay from robots.txt '''
         return self._obey_crawl_delay
->>>>>>> 79283386
 
 
 class PolicyUrlNormalization:
