--- conflicted
+++ resolved
@@ -8,11 +8,7 @@
 import trio
 
 from .downloader import DownloadRequest
-<<<<<<< HEAD
-from .sitemap import parse_sitemap
-=======
 from .rate_limiter import get_domain_token
->>>>>>> 79283386
 
 
 r = RethinkDB()
@@ -95,112 +91,6 @@
             return robots_decision
         return not robots_decision
 
-<<<<<<< HEAD
-    async def get_sitemap_urls(self, url, policy, downloader):
-        '''
-        Get sitemap URLs from the robots.txt file for the given URL's domain.
-
-        This fetches the applicable robots.txt if we don't have a recent copy
-        of it cached. If the policy has read_sitemaps disabled, returns an empty
-        list.
-
-        :param str url: A URL whose domain's robots.txt should be checked for
-            sitemaps.
-        :param Policy policy: The crawl policy.
-        :param Downloader downloader: The downloader to fetch robots.txt if needed.
-        :returns: List of sitemap URLs found in robots.txt
-        :rtype: list[str]
-        '''
-        # Check if sitemap reading is enabled in policy
-        if not policy.robots_txt.read_sitemaps:
-            return []
-
-        # Don't fetch robots.txt if policy is set to ignore it
-        if policy.robots_txt.usage == 'IGNORE':
-            return []
-
-        robots_url = str(URL(url).with_path('robots.txt')
-                                 .with_query(None)
-                                 .with_fragment(None))
-
-        # Check if cache has a current copy of robots.txt.
-        try:
-            robots = self._cache[robots_url]
-            if robots.is_older_than(self._max_age):
-                del self._cache[robots_url]
-                robots = None
-            else:
-                self._cache.move_to_end(robots_url)
-        except KeyError:
-            robots = None
-
-        # Do we need to fetch robots into cache?
-        if robots is None:
-            try:
-                # If another task is fetching it, then just wait for that task.
-                await self._events[robots_url].wait()
-                robots = self._cache[robots_url]
-            except KeyError:
-                # Create a new task to fetch it.
-                self._events[robots_url] = trio.Event()
-                robots = await self._get_robots(robots_url, downloader)
-                event = self._events.pop(robots_url)
-                event.set()
-
-        # Get sitemap URLs from robots.txt
-        return robots.get_sitemaps()
-
-    async def fetch_sitemap_urls(self, sitemap_url, downloader):
-        '''
-        Fetch a sitemap file and extract URLs from it.
-
-        This handles both regular sitemaps and sitemap index files. For sitemap
-        index files, it recursively fetches nested sitemaps.
-
-        :param str sitemap_url: The URL of the sitemap to fetch.
-        :param Downloader downloader: The downloader to fetch the sitemap.
-        :returns: List of URLs found in the sitemap (and nested sitemaps if any).
-        :rtype: list[str]
-        '''
-        logger.info('Fetching sitemap: %s', sitemap_url)
-        request = DownloadRequest(frontier_id=None, job_id=None, method='GET',
-            url=sitemap_url, form_data=None, cost=0)
-        
-        try:
-            response = await downloader.download(request, skip_mime=True)
-            
-            if response.status_code != 200 or response.body is None:
-                logger.warning('Failed to fetch sitemap %s: status=%d',
-                    sitemap_url, response.status_code)
-                return []
-            
-            # Parse the sitemap
-            urls = parse_sitemap(response.body)
-            
-            # Check if this is a sitemap index (URLs point to other sitemaps)
-            # by checking if the first URL ends with .xml
-            if urls and any(url.endswith('.xml') or url.endswith('.xml.gz') 
-                           for url in urls[:3]):
-                # This might be a sitemap index, recursively fetch nested sitemaps
-                all_urls = []
-                for nested_sitemap_url in urls:
-                    if nested_sitemap_url.endswith('.xml') or \
-                       nested_sitemap_url.endswith('.xml.gz'):
-                        nested_urls = await self.fetch_sitemap_urls(
-                            nested_sitemap_url, downloader)
-                        all_urls.extend(nested_urls)
-                    else:
-                        # This is a regular URL
-                        all_urls.append(nested_sitemap_url)
-                return all_urls
-            else:
-                return urls
-                
-        except Exception as e:
-            logger.error('Error fetching/parsing sitemap %s: %s', 
-                        sitemap_url, e)
-            return []
-=======
     def _apply_crawl_delay(self, url, robots, policy):
         '''
         Apply crawl delay from robots.txt to the rate limiter if the policy
@@ -222,7 +112,6 @@
             logger.info('Setting rate limit for %s: %f seconds (from robots.txt)',
                 domain, crawl_delay)
             self._rate_limiter.set_rate_limit(token, crawl_delay)
->>>>>>> 79283386
 
     async def _get_robots(self, robots_url, downloader):
         '''
